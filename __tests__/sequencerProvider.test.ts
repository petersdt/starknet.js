--- conflicted
+++ resolved
@@ -1,11 +1,5 @@
 import { Contract, Provider, SequencerProvider, stark } from '../src';
-<<<<<<< HEAD
-import { ZERO } from '../src/constants';
-import { feeTransactionVersion } from '../src/utils/hash';
 import { toBigInt } from '../src/utils/number';
-=======
-import { toBN } from '../src/utils/number';
->>>>>>> cbe5d923
 import { encodeShortString } from '../src/utils/shortString';
 import {
   compiledErc20,
@@ -52,39 +46,6 @@
       expect(transactionTrace).toHaveProperty('signature');
     });
 
-<<<<<<< HEAD
-    test('simulate transaction', async () => {
-      const call = {
-        contractAddress: exampleContractAddress,
-        entrypoint: 'transfer',
-        calldata: [exampleContractAddress, '10', '0'],
-      };
-      const calldata = fromCallsToExecuteCalldata([call]);
-      const nonce = toBigInt(await account.getNonce());
-      const version = toBigInt(feeTransactionVersion);
-      const chainId = await account.getChainId();
-      const signature = await account.signer.signTransaction([call], {
-        walletAddress: account.address,
-        nonce,
-        version,
-        maxFee: ZERO,
-        chainId,
-      });
-
-      const res = await sequencerProvider.simulateTransaction(
-        {
-          contractAddress: account.address,
-          calldata,
-          signature,
-        },
-        { version, nonce }
-      );
-      expect(res).toHaveProperty('trace');
-      expect(res).toHaveProperty('fee_estimation');
-    });
-
-=======
->>>>>>> cbe5d923
     test('getCode() -> { bytecode }', async () => {
       const code = await sequencerProvider.getCode(exampleContractAddress);
       return expect(Array.isArray(code.bytecode)).toBe(true);
