--- conflicted
+++ resolved
@@ -22,14 +22,6 @@
   });
 
   test('getChainId', async () => {
-<<<<<<< HEAD
-    const chainId = await rpcProvider.getChainId();
-    expect([
-      StarknetChainId.SN_GOERLI,
-      StarknetChainId.SN_GOERLI2,
-      StarknetChainId.SN_MAIN,
-    ]).toContain(chainId);
-=======
     const fetchSpy = jest.spyOn(rpcProvider as any, 'fetchEndpoint');
     (rpcProvider as any).chainId = undefined as unknown as StarknetChainId;
     const chainId1 = await rpcProvider.getChainId();
@@ -38,7 +30,6 @@
     expect(chainId1).toBe(chainId2);
     expect(Object.values(StarknetChainId)).toContain(chainId1);
     fetchSpy.mockRestore();
->>>>>>> 558b20e1
   });
 
   test('getTransactionCount', async () => {
