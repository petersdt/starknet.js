import { encodeShortString } from '../src/utils/shortString';
import { randomAddress } from '../src/utils/stark';
import { IS_DEVNET, compiledErc20, getTestAccount, getTestProvider } from './fixtures';

describe('Declare and UDC Deploy Flow', () => {
  const provider = getTestProvider();
  const account = getTestAccount(provider);
  const erc20ClassHash = '0x54328a1075b8820eb43caf0caa233923148c983742402dcfc38541dd843d01a';

  test('ERC20 Declare', async () => {
    const declareTx = await account.declare({
      classHash: erc20ClassHash,
      contract: compiledErc20,
    });

    await provider.waitForTransaction(declareTx.transaction_hash);

    expect(declareTx).toHaveProperty('class_hash');
    expect(declareTx.class_hash).toEqual(erc20ClassHash);
  });

  test('UDC Deploy', async () => {
    const salt = randomAddress(); // use random salt

    const deployment = await account.deploy({
      classHash: erc20ClassHash,
      constructorCalldata: [
        encodeShortString('Token'),
        encodeShortString('ERC20'),
        account.address,
      ],
      salt,
      unique: true, // Using true here so as not to clash with normal erc20 deploy in account and provider test
      isDevnet: IS_DEVNET,
    });
<<<<<<< HEAD
=======

    await provider.waitForTransaction(deployment.transaction_hash);

>>>>>>> 25dc7f0b
    expect(deployment).toHaveProperty('transaction_hash');
  });
});<|MERGE_RESOLUTION|>--- conflicted
+++ resolved
@@ -33,12 +33,9 @@
       unique: true, // Using true here so as not to clash with normal erc20 deploy in account and provider test
       isDevnet: IS_DEVNET,
     });
-<<<<<<< HEAD
-=======
 
     await provider.waitForTransaction(deployment.transaction_hash);
 
->>>>>>> 25dc7f0b
     expect(deployment).toHaveProperty('transaction_hash');
   });
 });