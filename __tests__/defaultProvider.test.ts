<<<<<<< HEAD
import { BlockNumber, GetBlockResponse, stark } from '../src';
import { toBigInt } from '../src/utils/number';
import { erc20ClassHash, getERC20DeployPayload, getTestProvider } from './fixtures';
=======
import { BlockNumber, GetBlockResponse, Provider, stark } from '../src';
import { toBN } from '../src/utils/number';
import { encodeShortString } from '../src/utils/shortString';
import { compiledErc20, erc20ClassHash, getTestAccount, getTestProvider } from './fixtures';
>>>>>>> caf9fccd

const { compileCalldata } = stark;

const testProvider = new Provider(getTestProvider());

describe('defaultProvider', () => {
  let exampleTransactionHash: string;
  let erc20ContractAddress: string;
  let exampleBlock: GetBlockResponse;
  let exampleBlockNumber: BlockNumber;
  let exampleBlockHash: string;
  const wallet = stark.randomAddress();
  const account = getTestAccount(testProvider);

  beforeAll(async () => {
    expect(testProvider).toBeInstanceOf(Provider);

    const { deploy } = await account.declareDeploy({
      contract: compiledErc20,
      classHash: '0x54328a1075b8820eb43caf0caa233923148c983742402dcfc38541dd843d01a',
      constructorCalldata: [encodeShortString('Token'), encodeShortString('ERC20'), wallet],
    });

    exampleTransactionHash = deploy.transaction_hash;
    erc20ContractAddress = deploy.contract_address;

    exampleBlock = await testProvider.getBlock('latest');
    exampleBlockHash = exampleBlock.block_hash;
    exampleBlockNumber = exampleBlock.block_number;
  });

  describe('endpoints', () => {
    test('declareDeploy()', () => {
      expect(erc20ContractAddress).toBeTruthy();
      expect(exampleTransactionHash).toBeTruthy();
    });

    describe('getBlock', () => {
      test('getBlock(blockIdentifier=latest)', async () => {
        expect(exampleBlock).not.toBeNull();
        const { block_number, timestamp } = exampleBlock;
        expect(typeof block_number).toEqual('number');
        return expect(typeof timestamp).toEqual('number');
      });

      test(`getBlock(blockHash=undefined, blockNumber=${exampleBlockNumber})`, async () => {
        const block = await testProvider.getBlock(exampleBlockNumber);
        expect(block).toHaveProperty('block_hash');
        expect(block).toHaveProperty('parent_hash');
        expect(block).toHaveProperty('block_number');
        expect(block).toHaveProperty('status');
        expect(block).toHaveProperty('new_root');
        expect(block).toHaveProperty('timestamp');
        expect(block).toHaveProperty('transactions');
        expect(Array.isArray(block.transactions)).toBe(true);
      });

      test(`getBlock(blockHash=${exampleBlockHash}, blockNumber=undefined)`, async () => {
        const block = await testProvider.getBlock(exampleBlockHash);
        expect(block).toHaveProperty('block_hash');
        expect(block).toHaveProperty('parent_hash');
        expect(block).toHaveProperty('block_number');
        expect(block).toHaveProperty('status');
        expect(block).toHaveProperty('new_root');
        expect(block).toHaveProperty('timestamp');
        expect(block).toHaveProperty('transactions');
        expect(Array.isArray(block.transactions)).toBe(true);
      });

      test('getBlock() -> { blockNumber }', async () => {
        const block = await testProvider.getBlock('latest');
        return expect(block).toHaveProperty('block_number');
      });
    });

    test('getNonceForAddress()', async () => {
      const nonce = await testProvider.getNonceForAddress(erc20ContractAddress);
      return expect(toBN(nonce)).toEqual(toBN('0x0'));
    });

    test('getClassAt(contractAddress, blockNumber="latest")', async () => {
      const classResponse = await testProvider.getClassAt(erc20ContractAddress);

      expect(classResponse).toHaveProperty('program');
      expect(classResponse).toHaveProperty('entry_points_by_type');
    });

    // TODO see if feasible to split
    describe('GetClassByHash', () => {
      test('responses', async () => {
        const classResponse = await testProvider.getClassByHash(erc20ClassHash);
        expect(classResponse).toHaveProperty('program');
        expect(classResponse).toHaveProperty('entry_points_by_type');
        expect(classResponse).toHaveProperty('abi');
      });
    });

    describe('getStorageAt', () => {
      test('with "key" type of number', () => {
        return expect(testProvider.getStorageAt(erc20ContractAddress, 0)).resolves.not.toThrow();
      });

      test('"key" type of string', () => {
        return expect(
          testProvider.getStorageAt(erc20ContractAddress, '0x0')
        ).resolves.not.toThrow();
      });

      test('with "key" type of BN', () => {
        return expect(
          testProvider.getStorageAt(erc20ContractAddress, toBigInt('0x0'))
        ).resolves.not.toThrow();
      });
    });

    test('getTransaction() - successful deploy transaction', async () => {
      const transaction = await testProvider.getTransaction(exampleTransactionHash);

      expect(transaction).toHaveProperty('transaction_hash');
    });

    test('getTransactionReceipt() - successful transaction', async () => {
      const transactionReceipt = await testProvider.getTransactionReceipt(exampleTransactionHash);

      expect(transactionReceipt).toHaveProperty('actual_fee');
      expect(transactionReceipt).toHaveProperty('transaction_hash');
      expect(transactionReceipt).toHaveProperty('status');
      expect(transactionReceipt).toHaveProperty('actual_fee');
    });

    describe('callContract()', () => {
      test('callContract()', () => {
        return expect(
          testProvider.callContract({
            contractAddress: erc20ContractAddress,
            entrypoint: 'balanceOf',
            calldata: compileCalldata({
              user: '0x9ff64f4ab0e1fe88df4465ade98d1ea99d5732761c39279b8e1374fa943e9b',
            }),
          })
        ).resolves.not.toThrow();
      });

      test('callContract() - user wallet', () => {
        return expect(
          testProvider
            .callContract({
              contractAddress: erc20ContractAddress,
              entrypoint: 'balanceOf',
              calldata: compileCalldata({
                user: wallet,
              }),
            })
            .then((res) => {
              expect(Array.isArray(res.result)).toBe(true);
            })
        ).resolves.not.toThrow();
      });

      test('callContract() - gateway error', async () => {
        return expect(
          testProvider.callContract({
            contractAddress: erc20ContractAddress,
            entrypoint: 'non_existent_entrypoint',
            calldata: compileCalldata({
              user: '0xdeadbeef',
            }),
          })
        ).rejects.toThrowError();
      });
    });
  });
});<|MERGE_RESOLUTION|>--- conflicted
+++ resolved
@@ -1,13 +1,7 @@
-<<<<<<< HEAD
-import { BlockNumber, GetBlockResponse, stark } from '../src';
+import { BlockNumber, GetBlockResponse, Provider, stark } from '../src';
 import { toBigInt } from '../src/utils/number';
-import { erc20ClassHash, getERC20DeployPayload, getTestProvider } from './fixtures';
-=======
-import { BlockNumber, GetBlockResponse, Provider, stark } from '../src';
-import { toBN } from '../src/utils/number';
 import { encodeShortString } from '../src/utils/shortString';
 import { compiledErc20, erc20ClassHash, getTestAccount, getTestProvider } from './fixtures';
->>>>>>> caf9fccd
 
 const { compileCalldata } = stark;
 
@@ -85,7 +79,7 @@
 
     test('getNonceForAddress()', async () => {
       const nonce = await testProvider.getNonceForAddress(erc20ContractAddress);
-      return expect(toBN(nonce)).toEqual(toBN('0x0'));
+      return expect(toBigInt(nonce)).toEqual(toBigInt('0x0'));
     });
 
     test('getClassAt(contractAddress, blockNumber="latest")', async () => {
