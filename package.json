{
  "name": "starknet",
  "version": "5.1.1",
  "description": "JavaScript library for Starknet",
  "main": "dist/index.js",
  "module": "dist/index.mjs",
  "jsdelivr": "dist/index.global.js",
  "unpkg": "dist/index.global.js",
  "types": "dist/index.d.ts",
  "exports": {
    ".": {
      "import": "./dist/index.mjs",
      "require": "./dist/index.js",
      "browser": "./dist/index.global.js",
      "types": "./dist/index.d.ts"
    }
  },
  "files": [
    "CHANGELOG.md",
    "dist"
  ],
  "scripts": {
    "prepare": "npm run build && husky install",
    "build": "tsup && npm run build:esm && npm run build:iife && npm run build:dts",
    "build:esm": "tsup --clean false --format esm --platform node",
    "build:iife": "tsup --clean false --format iife --platform browser",
    "build:dts": "tsup --clean false --dts-only",
    "pretest": "npm run lint && npm run ts:check",
    "test": "jest -i",
    "posttest": "npm run format",
    "test:watch": "jest --watch",
    "docs": "cd www && npm run start",
    "docs:version": "v=$(npm run info:version -s) && cd www && npm run version ${npm_config_version_override=$v}",
    "info:version": "npm pkg get version | xargs",
    "format": "prettier --loglevel warn --write \"**/*.{ts,js,md,yml,json}\"",
    "lint": "eslint . --cache --fix --ext .ts",
    "ts:check": "tsc --noEmit --resolveJsonModule --project tsconfig.eslint.json"
  },
  "keywords": [
    "starknet",
    "cairo",
    "starkware",
    "l2",
    "zk",
    "rollup"
  ],
  "repository": "github:0xs34n/starknet.js",
  "author": "Sean Han",
  "license": "MIT",
  "devDependencies": {
    "@babel/plugin-transform-modules-commonjs": "^7.18.2",
    "@babel/preset-env": "^7.18.2",
    "@babel/preset-typescript": "^7.17.12",
    "@commitlint/cli": "^17.0.2",
    "@commitlint/config-conventional": "^17.0.2",
    "@semantic-release/changelog": "^6.0.1",
    "@semantic-release/commit-analyzer": "^9.0.2",
    "@semantic-release/git": "^10.0.1",
    "@semantic-release/npm": "^9.0.1",
    "@semantic-release/release-notes-generator": "^10.0.3",
    "@types/isomorphic-fetch": "^0.0.36",
    "@types/jest": "^28.1.1",
    "@types/jest-json-schema": "^6.1.1",
    "@types/json-bigint": "^1.0.1",
    "@types/pako": "^2.0.0",
    "@types/url-join": "^4.0.1",
    "@typescript-eslint/eslint-plugin": "^5.28.0",
    "@typescript-eslint/parser": "^5.28.0",
    "ajv": "^8.12.0",
    "ajv-keywords": "^5.1.0",
    "eslint": "^8.17.0",
    "eslint-config-airbnb-base": "^15.0.0",
    "eslint-config-airbnb-typescript": "^17.0.0",
    "eslint-config-prettier": "^8.5.0",
    "eslint-plugin-import": "^2.26.0",
    "eslint-plugin-prettier": "^4.0.0",
    "fetch-intercept": "^2.4.0",
    "husky": "^8.0.1",
    "import-sort-style-module": "^6.0.0",
    "jest": "^28.1.1",
    "jest-environment-jsdom": "^28.1.1",
    "jest-json-schema": "^6.1.0",
    "lint-staged": "^13.0.1",
    "prettier": "^2.7.0",
    "prettier-plugin-import-sort": "^0.0.7",
    "tsup": "~6.3.0",
    "typedoc": "^0.22.17",
    "typescript": "^4.7.3"
  },
  "dependencies": {
<<<<<<< HEAD
    "@ethersproject/bytes": "^5.6.1",
    "@noble/curves": "file:/Users/eedev/Work/ShardLabs/noble-curves",
    "ajv": "^8.12.0",
    "ajv-keywords": "^5.1.0",
    "ethereum-cryptography": "^1.0.3",
    "isomorphic-fetch": "^3.0.0",
    "json-bigint": "^1.0.0",
    "json-keys-sort": "^2.1.0",
=======
    "@noble/curves": "^0.8.2",
    "ethereum-cryptography": "^1.0.3",
    "isomorphic-fetch": "^3.0.0",
    "json-bigint": "^1.0.0",
    "micro-starknet": "^0.2.1",
>>>>>>> 8bac2498
    "pako": "^2.0.4",
    "ts-custom-error": "^3.3.1",
    "url-join": "^4.0.1"
  },
  "lint-staged": {
    "*.ts": "eslint --cache --fix",
    "*.{ts,js,md,yml,json}": "prettier --write"
  },
  "jest": {
    "testMatch": [
      "**/__tests__/**/(*.)+(spec|test).[jt]s?(x)"
    ],
    "setupFilesAfterEnv": [
      "./__tests__/jest.setup.ts"
    ],
    "sandboxInjectedGlobals": [
      "Math"
    ]
  },
  "importSort": {
    ".js, .jsx, .ts, .tsx": {
      "style": "module",
      "parser": "typescript"
    }
  }
}<|MERGE_RESOLUTION|>--- conflicted
+++ resolved
@@ -88,22 +88,12 @@
     "typescript": "^4.7.3"
   },
   "dependencies": {
-<<<<<<< HEAD
-    "@ethersproject/bytes": "^5.6.1",
-    "@noble/curves": "file:/Users/eedev/Work/ShardLabs/noble-curves",
-    "ajv": "^8.12.0",
-    "ajv-keywords": "^5.1.0",
+    "@noble/curves": "^0.8.2",
     "ethereum-cryptography": "^1.0.3",
     "isomorphic-fetch": "^3.0.0",
     "json-bigint": "^1.0.0",
     "json-keys-sort": "^2.1.0",
-=======
-    "@noble/curves": "^0.8.2",
-    "ethereum-cryptography": "^1.0.3",
-    "isomorphic-fetch": "^3.0.0",
-    "json-bigint": "^1.0.0",
     "micro-starknet": "^0.2.1",
->>>>>>> 8bac2498
     "pako": "^2.0.4",
     "ts-custom-error": "^3.3.1",
     "url-join": "^4.0.1"
