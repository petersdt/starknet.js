--- conflicted
+++ resolved
@@ -32,13 +32,7 @@
         # Switch back to the standard Devnet image once a full release is available.
         # image: penovicp/devnet-test:0.5.1
         # image: shardlabs/starknet-devnet:0.5.1-seed0
-<<<<<<< HEAD
-
-        # temporary workaround to allow both RPC and Sequencer tests to pass
-        image: ${{ inputs.is-rpc && 'shardlabs/starknet-devnet:0.5.2-seed0' || 'penovicp/devnet-test:0.5.1' }}
-=======
         image: ${{ inputs.is-rpc && 'penovicp/devnet-test:0.5.1' || 'shardlabs/starknet-devnet:0.5.2-seed0' }}
->>>>>>> b2e7a404
         ports:
           - 5050:5050
 
