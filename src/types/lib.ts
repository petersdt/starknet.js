import { Signature } from 'micro-starknet';

import type { BigNumberish } from '../utils/number';
import { RPC } from './api/rpc';

export type RawCalldata = BigNumberish[];
export type AllowArray<T> = T | T[];
export type RawArgs =
  | {
      [inputName: string]: string | string[] | { type: 'struct'; [k: string]: BigNumberish };
    }
  | string[];

export interface ContractClass {
  program: CompressedProgram;
  entry_points_by_type: RPC.ContractClass['entry_points_by_type'];
  abi?: Abi;
}

export type UniversalDeployerContractPayload = {
  classHash: BigNumberish;
<<<<<<< HEAD
  salt: string;
=======
  salt?: string;
>>>>>>> caf9fccd
  unique?: boolean;
  constructorCalldata?: RawArgs;
};

export type DeployContractPayload = {
  contract: CompiledContract | string;
  constructorCalldata?: RawCalldata;
  addressSalt?: string;
};

export type DeployAccountContractPayload = {
  classHash: BigNumberish;
  constructorCalldata?: RawCalldata;
  addressSalt?: BigNumberish;
  contractAddress?: string;
};

export type DeployAccountContractTransaction = Omit<
  DeployAccountContractPayload,
  'contractAddress'
> & {
  signature?: Signature;
};

export type DeclareContractPayload = {
  contract: CompiledContract | string;
  classHash: BigNumberish; // Once the classHash is included in CompiledContract, this can be removed
};

export type DeclareDeployContractPayload = DeclareContractPayload &
  UniversalDeployerContractPayload;

export type DeclareContractTransaction = {
  contractDefinition: ContractClass;
  senderAddress: string;
  signature?: Signature;
};

export type CallDetails = {
  contractAddress: string;
  calldata?: RawCalldata;
};

export type Invocation = CallDetails & { signature?: Signature };

export type Call = CallDetails & { entrypoint: string };

export type InvocationsDetails = {
  nonce?: BigNumberish;
  maxFee?: BigNumberish;
  version?: BigNumberish;
};

export type InvocationsDetailsWithNonce = InvocationsDetails & { nonce: BigNumberish };

export type Status =
  | 'NOT_RECEIVED'
  | 'RECEIVED'
  | 'PENDING'
  | 'ACCEPTED_ON_L2'
  | 'ACCEPTED_ON_L1'
  | 'REJECTED';
export type TransactionStatus = 'TRANSACTION_RECEIVED';
export type TransactionType = 'DECLARE' | 'DEPLOY' | 'INVOKE_FUNCTION' | 'DEPLOY_ACCOUNT';
export type EntryPointType = 'EXTERNAL';
export type CompressedProgram = string;

export type AbiEntry = { name: string; type: 'felt' | 'felt*' | string };

export type FunctionAbi = {
  inputs: AbiEntry[];
  name: string;
  outputs: AbiEntry[];
  stateMutability?: 'view';
  type: FunctionAbiType;
};

enum FunctionAbiType {
  'function',
  'l1_handler',
  'constructor',
}

export type StructAbi = {
  members: (AbiEntry & { offset: number })[];
  name: string;
  size: number;
  type: 'struct';
};

export type Abi = Array<FunctionAbi | EventAbi | StructAbi>;

type EventAbi = any;

export type ContractEntryPointFields = {
  selector: string;
  offset: string;
};

export type EntryPointsByType = {
  CONSTRUCTOR: ContractEntryPointFields[];
  EXTERNAL: ContractEntryPointFields[];
  L1_HANDLER: ContractEntryPointFields[];
};

export interface Program extends Record<string, any> {
  builtins: string[];
  data: string[];
}
export type BlockTag = 'pending' | 'latest';
export type BlockNumber = BlockTag | null | number;

export type CompiledContract = {
  abi: Abi;
  entry_points_by_type: EntryPointsByType;
  program: Program;
};

export type CompressedCompiledContract = Omit<CompiledContract, 'program'> & {
  program: CompressedProgram;
};

export type Struct = {
  type: 'struct';
  [k: string]: BigNumberish;
};
export type Args = {
  [inputName: string]: BigNumberish | BigNumberish[] | ParsedStruct | ParsedStruct[];
};
export type ParsedStruct = {
  [key: string]: BigNumberish | ParsedStruct;
};<|MERGE_RESOLUTION|>--- conflicted
+++ resolved
@@ -19,11 +19,7 @@
 
 export type UniversalDeployerContractPayload = {
   classHash: BigNumberish;
-<<<<<<< HEAD
-  salt: string;
-=======
   salt?: string;
->>>>>>> caf9fccd
   unique?: boolean;
   constructorCalldata?: RawArgs;
 };
