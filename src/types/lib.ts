--- conflicted
+++ resolved
@@ -1,10 +1,5 @@
 import { weierstrass } from '../utils/ec';
-<<<<<<< HEAD
-import type { BigNumberish } from '../utils/number';
-=======
 import type { BigNumberish } from '../utils/num';
-import { RPC } from './api/rpc';
->>>>>>> 2933bacf
 
 // Common Signature Type which needs to be imported from weierstrass
 // and imported at many places
