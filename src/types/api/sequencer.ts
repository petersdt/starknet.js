--- conflicted
+++ resolved
@@ -374,21 +374,19 @@
       REQUEST: any;
       RESPONSE: EstimateFeeResponse;
     };
-<<<<<<< HEAD
+    simulate_transaction: {
+      QUERY: {
+        blockIdentifier: BlockIdentifier;
+      };
+      REQUEST: SimulateTransaction;
+      RESPONSE: TransactionSimulationResponse;
+    };
     estimate_fee_bulk: {
       QUERY: {
         blockIdentifier: BlockIdentifier;
       };
       REQUEST: any;
       RESPONSE: AllowArray<EstimateFeeResponse>;
-=======
-    simulate_transaction: {
-      QUERY: {
-        blockIdentifier: BlockIdentifier;
-      };
-      REQUEST: SimulateTransaction;
-      RESPONSE: TransactionSimulationResponse;
->>>>>>> 6355f213
     };
   };
 }