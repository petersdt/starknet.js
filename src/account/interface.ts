import { ProviderInterface } from '../provider';
import { SignerInterface } from '../signer';
import {
  Abi,
  AllowArray,
  BigNumberish,
  BlockIdentifier,
  CairoVersion,
  Call,
  DeclareAndDeployContractPayload,
  DeclareContractPayload,
  DeclareContractResponse,
  DeclareDeployUDCResponse,
  DeployAccountContractPayload,
  DeployContractResponse,
  DeployContractUDCResponse,
  EstimateFee,
  EstimateFeeAction,
  EstimateFeeDetails,
  EstimateFeeResponse,
  EstimateFeeResponseBulk,
  Invocations,
  InvocationsDetails,
  InvokeFunctionResponse,
  MultiDeployContractResponse,
  Nonce,
  Signature,
  SimulateTransactionDetails,
  SimulateTransactionResponse,
  TypedData,
  UniversalDeployerContractPayload,
} from '../types';

export abstract class AccountInterface extends ProviderInterface {
  public abstract address: string;

  public abstract signer: SignerInterface;

  public abstract cairoVersion: CairoVersion;

  /**
   * Estimate Fee for executing an INVOKE transaction on starknet
   *
   * @param calls the invocation object containing:
   * - contractAddress - the address of the contract
   * - entrypoint - the entrypoint of the contract
   * - calldata? - (defaults to []) the calldata
   *
   * @param estimateFeeDetails -
   * - blockIdentifier?
   * - nonce? = 0
   * - skipValidate? - default true
   * - tip? - prioritize order of transactions in the mempool.
   * - accountDeploymentData? - deploy an account contract (substitution for deploy account transaction)
   * - paymasterData? - entity other than the transaction sender to pay the transaction fees(EIP-4337)
   * - nonceDataAvailabilityMode? - allows users to choose their preferred data availability mode (Volition)
   * - feeDataAvailabilityMode? - allows users to choose their preferred data availability mode (Volition)
   * - version? - specify ETransactionVersion - V3 Transactions fee is in fri, oldV transactions fee is in wei
   *
   * @returns response from estimate_fee
   */
  public abstract estimateInvokeFee(
    calls: AllowArray<Call>,
    estimateFeeDetails?: EstimateFeeDetails
  ): Promise<EstimateFeeResponse>;

  /**
   * Estimate Fee for executing a DECLARE transaction on starknet
   *
   * @param contractPayload the payload object containing:
   * - contract - the compiled contract to be declared
   * - casm? - compiled cairo assembly. Cairo1(casm or compiledClassHash are required)
   * - classHash? - the class hash of the compiled contract. Precalculate for faster execution.
   * - compiledClassHash?: class hash of the cairo assembly. Cairo1(casm or compiledClassHash are required)
   *
   * @param estimateFeeDetails -
   * - blockIdentifier?
   * - nonce? = 0
   * - skipValidate? - default true
   * - tip? - prioritize order of transactions in the mempool.
   * - accountDeploymentData? - deploy an account contract (substitution for deploy account transaction)
   * - paymasterData? - entity other than the transaction sender to pay the transaction fees(EIP-4337)
   * - nonceDataAvailabilityMode? - allows users to choose their preferred data availability mode (Volition)
   * - feeDataAvailabilityMode? - allows users to choose their preferred data availability mode (Volition)
   * - version? - specify ETransactionVersion - V3 Transactions fee is in fri, oldV transactions fee is in wei
   *
   * @returns response from estimate_fee
   */
  public abstract estimateDeclareFee(
    contractPayload: DeclareContractPayload,
    estimateFeeDetails?: EstimateFeeDetails
  ): Promise<EstimateFeeResponse>;

  /**
   * Estimate Fee for executing a DEPLOY_ACCOUNT transaction on starknet
   *
   * @param contractPayload -
   * - classHash - the class hash of the compiled contract.
   * - constructorCalldata? - constructor data;
   * - contractAddress? - future account contract address. Precalculate for faster execution.
   * - addressSalt? - salt used for calculation of the contractAddress. Required if contractAddress is provided.
   *
   * @param estimateFeeDetails -
   * - blockIdentifier?
   * - nonce? = 0
   * - skipValidate? - default true
   * - tip? - prioritize order of transactions in the mempool.
   * - paymasterData? - entity other than the transaction sender to pay the transaction fees(EIP-4337)
   * - nonceDataAvailabilityMode? - allows users to choose their preferred data availability mode (Volition)
   * - feeDataAvailabilityMode? - allows users to choose their preferred data availability mode (Volition)
   * - version? - specify ETransactionVersion - V3 Transactions fee is in fri, oldV transactions fee is in wei
   *
   * @returns response from estimate_fee
   */
  public abstract estimateAccountDeployFee(
    contractPayload: DeployAccountContractPayload,
    estimateFeeDetails?: EstimateFeeDetails
  ): Promise<EstimateFeeResponse>;

  /**
   * Estimate Fee for executing a UDC DEPLOY transaction on starknet
   * This is different from the normal DEPLOY transaction as it goes through the Universal Deployer Contract (UDC)
   
  * @param deployContractPayload array or singular
   * - classHash: computed class hash of compiled contract
   * - salt: address salt
   * - unique: bool if true ensure unique salt
   * - constructorCalldata: constructor calldata
   * 
   * @param estimateFeeDetails -
   * - blockIdentifier?
   * - nonce?
   * - skipValidate? - default true
   * - tip? - prioritize order of transactions in the mempool.
   * - accountDeploymentData? - deploy an account contract (substitution for deploy account transaction)
   * - paymasterData? - entity other than the transaction sender to pay the transaction fees(EIP-4337)
   * - nonceDataAvailabilityMode? - allows users to choose their preferred data availability mode (Volition)
   * - feeDataAvailabilityMode? - allows users to choose their preferred data availability mode (Volition)
   * - version? - specify ETransactionVersion - V3 Transactions fee is in fri, oldV transactions fee is in wei
   */
  public abstract estimateDeployFee(
    deployContractPayload: UniversalDeployerContractPayload | UniversalDeployerContractPayload[],
    estimateFeeDetails?: EstimateFeeDetails
  ): Promise<EstimateFeeResponse>;

  /**
   * Estimate Fee for executing a list of transactions on starknet
   * Contract must be deployed for fee estimation to be possible
   *
   * @param transactions array of transaction object containing :
   * - type - the type of transaction : 'DECLARE' | (multi)'DEPLOY' | (multi)'INVOKE_FUNCTION' | 'DEPLOY_ACCOUNT'
   * - payload - the payload of the transaction
   *
   *  @param estimateFeeDetails -
   * - blockIdentifier?
   * - nonce?
   * - skipValidate? - default true
   * - tip? - prioritize order of transactions in the mempool.
   * - accountDeploymentData? - deploy an account contract (substitution for deploy account transaction)
   * - paymasterData? - entity other than the transaction sender to pay the transaction fees(EIP-4337)
   * - nonceDataAvailabilityMode? - allows users to choose their preferred data availability mode (Volition)
   * - feeDataAvailabilityMode? - allows users to choose their preferred data availability mode (Volition)
   * - version? - specify ETransactionVersion - V3 Transactions fee is in fri, oldV transactions fee is in wei
   *
   * @returns response from estimate_fee
   */
  public abstract estimateFeeBulk(
    invocations: Invocations,
    details?: EstimateFeeDetails
  ): Promise<EstimateFeeResponseBulk>;

  /**
   * Gets Suggested Max Fee based on the transaction type
   *
   * @param  {EstimateFeeAction} estimateFeeAction
   * @param  {EstimateFeeDetails} details
   * @returns EstimateFee (...response, resourceBounds, suggestedMaxFee)
   */
  public abstract getSuggestedFee(
    estimateFeeAction: EstimateFeeAction,
    details: EstimateFeeDetails
  ): Promise<EstimateFee>;

  /**
   * Simulates an array of transaction and returns an array of transaction trace and estimated fee.
   *
   * @param invocations Invocations containing:
   * - type - transaction type: DECLARE, (multi)DEPLOY, DEPLOY_ACCOUNT, (multi)INVOKE_FUNCTION
   * @param details SimulateTransactionDetails
   *
   * @returns response from simulate_transaction
   */
  public abstract simulateTransaction(
    invocations: Invocations,
    details?: SimulateTransactionDetails
  ): Promise<SimulateTransactionResponse>;

  /**
   * Invoke execute function in account contract
   *
   * @param transactions the invocation object or an array of them, containing:
   * - contractAddress - the address of the contract
   * - entrypoint - the entrypoint of the contract
   * - calldata - (defaults to []) the calldata
   * - signature - (defaults to []) the signature
   * @param abi (optional) the abi of the contract for better displaying
   *
   * @returns response from addTransaction
   */
  public abstract execute(
    transactions: AllowArray<Call>,
    abis?: Abi[],
    transactionsDetail?: InvocationsDetails
  ): Promise<InvokeFunctionResponse>;

  /**
   * Declares a given compiled contract (json) to starknet
   *
   * @param contractPayload transaction payload to be deployed containing:
   * - contract: compiled contract code
   * - (optional) classHash: computed class hash of compiled contract. Pre-compute it for faster execution.
   * - (required for Cairo1 without compiledClassHash) casm: CompiledContract | string;
   * - (optional for Cairo1 with casm) compiledClassHash: compiled class hash from casm. Pre-compute it for faster execution.
   * @param transactionsDetail - InvocationsDetails
   *
   * @returns a confirmation of sending a transaction on the starknet contract
   */
  public abstract declare(
    contractPayload: DeclareContractPayload,
    transactionsDetail?: InvocationsDetails
  ): Promise<DeclareContractResponse>;

  /**
   * Deploys a declared contract to starknet - using Universal Deployer Contract (UDC)
   * support multicall
   *
   * @param payload -
   * - classHash: computed class hash of compiled contract
   * - [constructorCalldata] contract constructor calldata
   * - [salt=pseudorandom] deploy address salt
   * - [unique=true] ensure unique salt
   * @param details - InvocationsDetails
   *
   * @returns
   * - contract_address[]
   * - transaction_hash
   */
  public abstract deploy(
    payload: UniversalDeployerContractPayload | UniversalDeployerContractPayload[],
    details?: InvocationsDetails
  ): Promise<MultiDeployContractResponse>;

  /**
   * Simplify deploy simulating old DeployContract with same response + UDC specific response
   * Internal wait for L2 transaction, support multicall
   *
   * @param payload -
   * - classHash: computed class hash of compiled contract
   * - [constructorCalldata] contract constructor calldata
   * - [salt=pseudorandom] deploy address salt
   * - [unique=true] ensure unique salt
   * @param details - InvocationsDetails
   *
   * @returns
   *  - contract_address
   *  - transaction_hash
   *  - address
   *  - deployer
   *  - unique
   *  - classHash
   *  - calldata_len
   *  - calldata
   *  - salt
   */
  public abstract deployContract(
    payload: UniversalDeployerContractPayload | UniversalDeployerContractPayload[],
    details?: InvocationsDetails
  ): Promise<DeployContractUDCResponse>;

  /**
   * Declares and Deploy a given compiled contract (json) to starknet using UDC
   * Internal wait for L2 transaction, do not support multicall
   * Method will pass even if contract is already declared (internal using DeclareIfNot)
   *
   * @param payload
   * - contract: compiled contract code
   * - [casm=cairo1]: CairoAssembly | undefined;
   * - [compiledClassHash]: string | undefined;
   * - [classHash]: computed class hash of compiled contract
   * - [constructorCalldata] contract constructor calldata
   * - [salt=pseudorandom] deploy address salt
   * - [unique=true] ensure unique salt
   * @param details - InvocationsDetails
   *
   * @returns
   * - declare
   *    - transaction_hash
   * - deploy
   *    - contract_address
   *    - transaction_hash
   *    - address
   *    - deployer
   *    - unique
   *    - classHash
   *    - calldata_len
   *    - calldata
   *    - salt
   */
  public abstract declareAndDeploy(
    payload: DeclareAndDeployContractPayload,
    details?: InvocationsDetails
  ): Promise<DeclareDeployUDCResponse>;

  /**
   * Deploy the account on Starknet
   *
   * @param contractPayload transaction payload to be deployed containing:
   * - classHash: computed class hash of compiled contract
   * - optional constructor calldata
   * - optional address salt
   * - optional contractAddress
   * @param transactionsDetail - InvocationsDetails
   *
   * @returns a confirmation of sending a transaction on the starknet contract
   */
  public abstract deployAccount(
    contractPayload: DeployAccountContractPayload,
    transactionsDetail?: InvocationsDetails
  ): Promise<DeployContractResponse>;

  /**
   * Signs a JSON object for off-chain usage with the Starknet private key and returns the signature
   * This adds a message prefix so it can't be interchanged with transactions
   *
   * @param json - JSON object to be signed
   * @returns the signature of the JSON object
   * @throws {Error} if the JSON object is not a valid JSON
   */
  public abstract signMessage(typedData: TypedData): Promise<Signature>;

  /**
   * Hash a JSON object with Pedersen hash and return the hash
   * This adds a message prefix so it can't be interchanged with transactions
   *
   * @param json - JSON object to be hashed
   * @returns the hash of the JSON object
   * @throws {Error} if the JSON object is not a valid JSON
   */
  public abstract hashMessage(typedData: TypedData): Promise<string>;

  /**
   * Verify a signature of a JSON object
   *
   * @param typedData - JSON object to be verified
   * @param signature - signature of the JSON object
   * @returns true if the signature is valid, false otherwise
   * @throws {Error} if the JSON object is not a valid JSON or the signature is not a valid signature
   */
  public abstract verifyMessage(typedData: TypedData, signature: Signature): Promise<boolean>;

  /**
   * Verify a signature of a given hash
   * @warning This method is not recommended, use verifyMessage instead
   *
   * @param hash - hash to be verified
   * @param signature - signature of the hash
   * @returns true if the signature is valid, false otherwise
   * @throws {Error} if the signature is not a valid signature
   */
  public abstract verifyMessageHash(hash: BigNumberish, signature: Signature): Promise<boolean>;

  /**
   * Gets the nonce of the account with respect to a specific block
   *
   * @param  {BlockIdentifier} blockIdentifier - optional blockIdentifier. Defaults to 'pending'
   * @returns nonce of the account
   */
  public abstract getNonce(blockIdentifier?: BlockIdentifier): Promise<Nonce>;
<<<<<<< HEAD
=======

  /**
   * Gets Suggested Max Fee based on the transaction type
   *
   * @param  {EstimateFeeAction} estimateFeeAction
   * @param  {EstimateFeeDetails} details
   * @returns suggestedMaxFee
   */
  public abstract getSuggestedMaxFee(
    estimateFeeAction: EstimateFeeAction,
    details: EstimateFeeDetails
  ): Promise<bigint>;

  /**
   * Simulates an array of transactions and returns an array of transaction trace and estimated fee.
   *
   * @param invocations Invocations containing:
   * - type - transaction type: DECLARE, (multi)DEPLOY, DEPLOY_ACCOUNT, (multi)INVOKE_FUNCTION
   * @param details SimulateTransactionDetails
   *
   * @returns response from simulate_transaction
   */
  public abstract simulateTransaction(
    invocations: Invocations,
    details?: SimulateTransactionDetails
  ): Promise<SimulateTransactionResponse>;
>>>>>>> 50bb5328
}<|MERGE_RESOLUTION|>--- conflicted
+++ resolved
@@ -376,33 +376,4 @@
    * @returns nonce of the account
    */
   public abstract getNonce(blockIdentifier?: BlockIdentifier): Promise<Nonce>;
-<<<<<<< HEAD
-=======
-
-  /**
-   * Gets Suggested Max Fee based on the transaction type
-   *
-   * @param  {EstimateFeeAction} estimateFeeAction
-   * @param  {EstimateFeeDetails} details
-   * @returns suggestedMaxFee
-   */
-  public abstract getSuggestedMaxFee(
-    estimateFeeAction: EstimateFeeAction,
-    details: EstimateFeeDetails
-  ): Promise<bigint>;
-
-  /**
-   * Simulates an array of transactions and returns an array of transaction trace and estimated fee.
-   *
-   * @param invocations Invocations containing:
-   * - type - transaction type: DECLARE, (multi)DEPLOY, DEPLOY_ACCOUNT, (multi)INVOKE_FUNCTION
-   * @param details SimulateTransactionDetails
-   *
-   * @returns response from simulate_transaction
-   */
-  public abstract simulateTransaction(
-    invocations: Invocations,
-    details?: SimulateTransactionDetails
-  ): Promise<SimulateTransactionResponse>;
->>>>>>> 50bb5328
 }