import {
  Abi,
  AbiEnums,
  AbiStructs,
  BigNumberish,
  ContractVersion,
  Literal,
  Uint,
  Uint256,
} from '../../types';
import { CairoFelt } from '../cairoDataTypes/felt';
import { CairoUint256 } from '../cairoDataTypes/uint256';

// Intended for internal usage, maybe should be exported somewhere else and not exported to utils
export const isLen = (name: string) => /_len$/.test(name);
export const isTypeFelt = (type: string) => type === 'felt' || type === 'core::felt252';
export const isTypeArray = (type: string) =>
  /\*/.test(type) ||
  type.startsWith('core::array::Array::') ||
  type.startsWith('core::array::Span::');
export const isTypeTuple = (type: string) => /^\(.*\)$/i.test(type);
export const isTypeNamedTuple = (type: string) => /\(.*\)/i.test(type) && type.includes(':');
export const isTypeStruct = (type: string, structs: AbiStructs) => type in structs;
export const isTypeEnum = (type: string, enums: AbiEnums) => type in enums;
export const isTypeOption = (type: string) => type.startsWith('core::option::Option::');
export const isTypeResult = (type: string) => type.startsWith('core::result::Result::');
export const isTypeUint = (type: string) => Object.values(Uint).includes(type as Uint);
<<<<<<< HEAD
export const isTypeLitteral = (type: string) => Object.values(Litteral).includes(type as Litteral);
// Legacy Export
export const isTypeUint256 = (type: string) => CairoUint256.isAbiType(type);
=======
export const isTypeLiteral = (type: string) => Object.values(Literal).includes(type as Literal);
export const isTypeUint256 = (type: string) => type === 'core::integer::u256';
>>>>>>> 40c0b332
export const isTypeBool = (type: string) => type === 'core::bool';
export const isTypeContractAddress = (type: string) =>
  type === 'core::starknet::contract_address::ContractAddress';
export const isTypeEthAddress = (type: string) =>
  type === 'core::starknet::eth_address::EthAddress';
export const isTypeBytes31 = (type: string) => type === 'core::bytes_31::bytes31';
export const isTypeByteArray = (type: string) => type === 'core::byte_array::ByteArray';
export const isCairo1Type = (type: string) => type.includes('::');
export const getArrayType = (type: string) => {
  if (isCairo1Type(type)) {
    return type.substring(type.indexOf('<') + 1, type.lastIndexOf('>'));
  }
  return type.replace('*', '');
};

/**
 * Test if an ABI comes from a Cairo 1 contract
 * @param abi representing the interface of a Cairo contract
 * @returns TRUE if it is an ABI from a Cairo1 contract
 * @example
 * ```typescript
 * const isCairo1: boolean = isCairo1Abi(myAbi: Abi);
 * ```
 */
export function isCairo1Abi(abi: Abi): boolean {
  const { cairo } = getAbiContractVersion(abi);
  if (cairo === undefined) {
    throw Error('Unable to determine Cairo version');
  }
  return cairo === '1';
}

/**
 * Return ContractVersion (Abi version) based on Abi
 * or undefined for unknown version
 * @param abi
 * @returns string
 */
export function getAbiContractVersion(abi: Abi): ContractVersion {
  // determine by interface for "Cairo 1.2"
  if (abi.find((it) => it.type === 'interface')) {
    return { cairo: '1', compiler: '2' };
  }

  // determine by function io types "Cairo 1.1" or "Cairo 0.0"
  // find first function with inputs or outputs
  const testFunction = abi.find(
    (it) => it.type === 'function' && (it.inputs.length || it.outputs.length)
  );
  if (!testFunction) {
    return { cairo: undefined, compiler: undefined };
  }
  const io = testFunction.inputs.length ? testFunction.inputs : testFunction.outputs;
  if (isCairo1Type(io[0].type)) {
    return { cairo: '1', compiler: '1' };
  }
  return { cairo: '0', compiler: '0' };
}

/**
 * named tuple cairo type is described as js object {}
 * struct cairo type are described as js object {}
 * array cairo type are described as js array []
 */

/**
 * Create Uint256 Cairo type (helper for common struct type)
 * @example
 * ```typescript
 * uint256('892349863487563453485768723498');
 * ```
 */
export const uint256 = (it: BigNumberish): Uint256 => {
  return new CairoUint256(it).toUint256DecimalString();
};

/**
 * Create unnamed tuple Cairo type (helper same as common struct type)
 * @example
 * ```typescript
 * tuple(1, '0x101', 16);
 * ```
 */
export const tuple = (
  ...args: (BigNumberish | object | boolean)[]
): Record<number, BigNumberish | object | boolean> => ({ ...args });

/**
 * Create felt Cairo type (cairo type helper)
 * @returns format: felt-string
 */
export function felt(it: BigNumberish): string {
  return CairoFelt(it);
}<|MERGE_RESOLUTION|>--- conflicted
+++ resolved
@@ -25,14 +25,9 @@
 export const isTypeOption = (type: string) => type.startsWith('core::option::Option::');
 export const isTypeResult = (type: string) => type.startsWith('core::result::Result::');
 export const isTypeUint = (type: string) => Object.values(Uint).includes(type as Uint);
-<<<<<<< HEAD
-export const isTypeLitteral = (type: string) => Object.values(Litteral).includes(type as Litteral);
 // Legacy Export
 export const isTypeUint256 = (type: string) => CairoUint256.isAbiType(type);
-=======
 export const isTypeLiteral = (type: string) => Object.values(Literal).includes(type as Literal);
-export const isTypeUint256 = (type: string) => type === 'core::integer::u256';
->>>>>>> 40c0b332
 export const isTypeBool = (type: string) => type === 'core::bool';
 export const isTypeContractAddress = (type: string) =>
   type === 'core::starknet::contract_address::ContractAddress';
