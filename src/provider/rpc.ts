--- conflicted
+++ resolved
@@ -1,17 +1,5 @@
 import { RpcChannel } from '../channel/rpc_0_6';
 import {
-<<<<<<< HEAD
-  HEX_STR_TRANSACTION_VERSION_1,
-  HEX_STR_TRANSACTION_VERSION_2,
-  NetworkName,
-  RPC_DEFAULT_VERSION,
-  RPC_NODES,
-  StarknetChainId,
-} from '../constants';
-import {
-  AccountInvocationItem,
-=======
->>>>>>> 42efef24
   AccountInvocations,
   BigNumberish,
   Block,
@@ -40,70 +28,17 @@
 import { isSierra } from '../utils/contract';
 import { RPCResponseParser } from '../utils/responseParser/rpc';
 import { ProviderInterface } from './interface';
-<<<<<<< HEAD
-import { getAddressFromStarkName, getStarkName } from './starknetId';
-import { Block } from './utils';
-
-/**
- * Return randomly select available public node
- * @param networkName NetworkName
- * @param mute mute public node warning
- * @returns default node url
- */
-export const getDefaultNodeUrl = (
-  networkName?: NetworkName,
-  mute: boolean = false,
-  version: 'v0_5' | 'v0_6' = RPC_DEFAULT_VERSION
-): string => {
-  if (!mute)
-    // eslint-disable-next-line no-console
-    console.warn('Using default public node url, please provide nodeUrl in provider options!');
-  const nodes = RPC_NODES[networkName ?? NetworkName.SN_GOERLI];
-  const randIdx = Math.floor(Math.random() * nodes.length);
-  return `${nodes[randIdx]}${version}`;
-};
-
-const defaultOptions = {
-  headers: { 'Content-Type': 'application/json' },
-  blockIdentifier: BlockTag.pending,
-  retries: 200,
-};
-=======
->>>>>>> 42efef24
 
 export class RpcProvider implements ProviderInterface {
   private responseParser = new RPCResponseParser();
 
   public channel: RpcChannel;
 
-<<<<<<< HEAD
-  private blockIdentifier: BlockIdentifier;
-
-  private chainId?: StarknetChainId;
-
-  constructor(optionsOrProvider?: RpcProviderOptions) {
-    const { nodeUrl, retries, headers, blockIdentifier, chainId, rpcVersion } =
-      optionsOrProvider || {};
-    if (Object.values(NetworkName).includes(nodeUrl as NetworkName)) {
-      // Network name provided for nodeUrl
-      this.nodeUrl = getDefaultNodeUrl(
-        nodeUrl as NetworkName,
-        optionsOrProvider?.default,
-        rpcVersion
-      );
-    } else if (nodeUrl) {
-      // NodeUrl provided
-      this.nodeUrl = nodeUrl;
-    } else {
-      // none provided fallback to default testnet
-      this.nodeUrl = getDefaultNodeUrl(undefined, optionsOrProvider?.default, rpcVersion);
-=======
   constructor(optionsOrProvider?: RpcProviderOptions | ProviderInterface | RpcProvider) {
     if (optionsOrProvider && 'channel' in optionsOrProvider) {
       this.channel = optionsOrProvider.channel;
     } else {
       this.channel = new RpcChannel({ ...optionsOrProvider, waitMode: false });
->>>>>>> 42efef24
     }
   }
 
